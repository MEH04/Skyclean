import os 
import healpy as hp
import numpy as np
import jax.numpy as jnp
import jax
import matplotlib.pyplot as plt
jax.config.update("jax_enable_x64", True)
import s2fft
import s2wav
import s2wav.filters as filters
from .utils import *

class HPTools():
    """Tools to process healpy/MW maps"""
    @staticmethod
    def reduce_hp_map_resolution(hp_map: np.ndarray, lmax: int, nside: int):
        """
        Processes a Healpix map by converting it to spherical harmonics and back,
        and reducing the resolution.
        
        Parameters:
            map_data (numpy.ndarray): Input map data.
            lmax (int): Maximum multipole moment for spherical harmonics.
            nside (int): Desired nside resolution for the output map.
            
        Returns:
            numpy.ndarray: Processed map data.
        """
        hp_alm = hp.map2alm(hp_map, lmax=lmax)
        processed_map = hp.alm2map(hp_alm, nside=nside)
        return processed_map, hp_alm
    

    def pixwin_deconvolve(hp_map: np.ndarray, lmax: int):
        """
        Converts healpix map to alm space, deconvolves the pixel window function,
        and converts back to map space.
    
        Parameters:
            hp_map (numpy.ndarray): Input healpix map.
            lmax (int): Maximum multipole moment for spherical harmonics.
    
        Returns:
            numpy.ndarray: Reconstructed healpix map after pixel-window deconvolution.
        """
        nside = hp.get_nside(hp_map)
        alm = hp.map2alm(hp_map, lmax=lmax)
        # Pixel window function
        pixwin = hp.sphtfunc.pixwin(nside, lmax=lmax, pol=False)
        # Divide out pixel window function
        alm_deconv = hp.almxfl(alm, 1/pixwin)
        # Convert back to map
        hp_map_deconv = hp.alm2map(alm_deconv, nside=nside)
        return hp_map_deconv
    
    
    def beam_convolve(hp_map: np.ndarray, lmax: int, standard_fwhm_rad: float):
        """
        Converts healpix map to alm space, applies a standard beam,
        and converts back to map space.
    
        Parameters:
            hp_map (numpy.ndarray): Input healpix map.
            lmax (int): Maximum multipole moment for spherical harmonics.
            standard_fwhm_rad (float): Standard beam FWHM in radians.   
    
        Returns:
            numpy.ndarray: Reconstructed healpix map after beam convolution.
        """
        nside = hp.get_nside(hp_map)
        alm = hp.map2alm(hp_map, lmax=lmax)
        # Standard beam for the desired FWHM
        Standard_bl = hp.sphtfunc.gauss_beam(standard_fwhm_rad, lmax=lmax, pol=False)
        # Apply standard beam
        alm_conv = hp.almxfl(alm, Standard_bl)
        # Convert back to map
        hp_map_conv = hp.alm2map(alm_conv, nside=nside)
        return hp_map_conv
    
        
    @staticmethod
    def unit_convert(hp_map: np.ndarray, frequency: str):
        """
        Convert the units of the given healpix map based on the frequency.

        Parameters:
            hp_map (numpy.ndarray): The input healpix map.
            frequency (str): The frequency of the map, used to determine the unit conversion.   

        Returns:
            numpy.ndarray: The healpix map with converted units.    
        """
        if frequency == "545":
            unit_conversion = 58.0356
            hp_map /= unit_conversion
        if frequency == "857":
            unit_conversion = 2.2681
            hp_map /= unit_conversion
        else:
            hp_map = hp_map  # No conversion for other frequencies
        return hp_map
    
    # For synch/dust/tSZ/noise (have pixel window): beam -> deconv Pℓ -> reduce
    @staticmethod
    def convolve_and_reduce(hp_map: np.ndarray, lmax: int, nside: int, standard_fwhm_rad: float) -> np.ndarray:
        """
        Deconvolve pixel window, convolve with standard beam, then reduce resolution.
        Use for components with pixel window (skyinbands foregrounds, noise).
        """
        
        hp_map_beamed = HPTools.beam_convolve(hp_map, lmax=lmax, standard_fwhm_rad=standard_fwhm_rad)
        hp_map_noP = HPTools.pixwin_deconvolve(hp_map_beamed, lmax=lmax)
        hp_map_reduced, _ = HPTools.reduce_hp_map_resolution(hp_map_noP, lmax=lmax, nside=nside)
        return hp_map_reduced

    # For CMB synfast (no pixel window): beam -> reduce
    @staticmethod
    def convolve_and_reduce_cmb(hp_map: np.ndarray, lmax: int, nside: int, standard_fwhm_rad: float) -> np.ndarray:
        """
        Convolve with standard beam, then reduce resolution.
        Use for CMB synfast maps (no pixel window to deconvolve).
        """
        hp_map_beamed = HPTools.beam_convolve(hp_map, lmax=lmax, standard_fwhm_rad=standard_fwhm_rad)
        hp_map_reduced, _ = HPTools.reduce_hp_map_resolution(hp_map_beamed, lmax=lmax, nside=nside)
        return hp_map_reduced

    @staticmethod
    def get_nside_from_lmax(lmax: int):
        """
        Get the nside value corresponding to the given lmax.

        Parameters:
            lmax (int): Maximum multipole moment for spherical harmonics.
        
        Returns:
            int: The nside value corresponding to the given lmax.
        """
        # Calculate nside as the largest power of 2 that satisfies lmax >= 2*nside

        min_nside = lmax / 2
        nside = 2 ** np.ceil(np.log2(min_nside)) # find the smallest power of 2 greater than or equal to min_nside
        return int(nside)
    

class MWTools():
    """Tools to process maps in MW (McEwen & Wiaux) sampling"""

    @staticmethod
    def wavelet_transform_from_map(mw_map: jnp.ndarray, L: int, N_directions: int, lam: float = 2.0,):
        """
        Performs a wavelet transform on MW map using the S2WAV library.   

        Parameters: 
            mw_map (jnp.ndarray): The input MW map to be transformed.
            L (int): Maximum multipole moment for the wavelet transform; lmax+1.
            N_directions (int): Number of directions for the wavelet transform.
            lam (float, optional): Wavelet parameter, default is 2.0.   

        Returns:
            tuple: A tuple containing the wavelet coefficients and scaling coefficients.
        """
        # default JAX path
        j_filter = filters.filters_directional_vectorised(L, N_directions, lam = lam)
    
        wavelet_coeffs, scaling_coeffs = s2wav.analysis(
            mw_map,
            N       = N_directions,
            L       = L,
            lam     = lam,
            filters = j_filter,
            reality = False,
        )
        print(wavelet_coeffs[0].shape)
        scaling_coeffs = np.repeat(scaling_coeffs[np.newaxis, ...], 2*N_directions-1, axis=0)   
        #wavelet_coeffs.insert(0, scaling_coeffs) #include scaling coefficients at the first index
        return wavelet_coeffs, scaling_coeffs

    
    @staticmethod
    def wavelet_transform_from_alm(mw_alm: jnp.ndarray, L: int, N_directions: int, lam: float = 2.0):
        """
        Performs a wavelet transform on MW alm using the S2WAV library.

        Parameters:
            mw_alm (jnp.ndarray): The input MW alm to be transformed.
            L (int): Maximum multipole moment for the wavelet transform; lmax+1.
            N_directions (int): Number of directions for the wavelet transform.
            lam (float, optional): Wavelet parameter, default is 2.0.

        Returns:
            tuple: A tuple containing the wavelet coefficients and scaling coefficients.
        """
        j_filter = filters.filters_directional_vectorised(L, N_directions, lam = lam)
        # remove the last filter (temporary)
        wavelet_coeffs, scaling_coeffs = s2wav.flm_to_analysis(
            mw_alm,
            N       = N_directions,
            L       = L,
            lam     = lam,
            filters = j_filter,
            reality = False,
        )
        scaling_coeffs = np.expand_dims(scaling_coeffs, axis=0)  # Ensure scaling coefficients are in the same format as wavelet coefficients
        scaling_coeffs = np.repeat(scaling_coeffs[np.newaxis, ...], 2*N_directions-1, axis=0)   
        #wavelet_coeffs.insert(0, scaling_coeffs) #include scaling coefficients at the first index
        return wavelet_coeffs, scaling_coeffs
    
    @staticmethod
    def inverse_wavelet_transform(wavelet_coeffs: list, scaling_coeffs, L: int, N_directions: int = 1, lam: float = 2.0,):
        """
        Performs an inverse wavelet transform on the given wavelet coefficients (assuming scaling coefficients are included at the first index).

        Parameters:
            wavelet_coeffs (list): List of wavelet coefficients.
            L (int): Maximum multipole moment for the wavelet transform; lmax+1.
            N_directions (int, options): Number of directions for the wavelet transform, default is 1.
            lam (float, optional): Wavelet parameter, default is 2.0.

        Returns:
            jnp.ndarray: The reconstructed MW map from the wavelet coefficients.
        """
<<<<<<< HEAD
        j_filter = filters.filters_directional_vectorised(L, N_directions, lam=lam)
        f_scal = wavelet_coeffs[0]  # Scaling coefficients are at the first index
        wavelet_coeffs = wavelet_coeffs[1:]  # Remove scaling coefficients from
        print(wavelet_coeffs[0].shape)
        print(f_scal.shape)
        mw_map = s2wav.synthesis(
            wavelet_coeffs,
            L       = L,
            f_scal  = f_scal,
            lam     = lam,
            filters = j_filter,
            reality = False,
            N = N_directions
=======
        j_filter = filters.filters_directional_vectorised(L, N_directions, lam = lam)
        f_scal = scaling_coeffs[0] if getattr(scaling_coeffs, "ndim", 0) == 3 else scaling_coeffs

        mw_map = s2wav.synthesis(
         wavelet_coeffs,
         L       = L,
         f_scal  = f_scal,
         lam     = lam,
         filters = j_filter,
         reality = True,
         N = N_directions
>>>>>>> 5edb33d1
        )
        return mw_map

    @staticmethod
    def save_wavelet_scaling_coeffs(wavelet_coeffs: list, scaling_coeffs: np.ndarray, comp: str, frequency: str, realisation: int, lmax: int, lam: float, wav_template: str, scal_template: str):
        """ Saves the wavelet and scaling coefficients to files.    

        Parameters:
            comp (str): The component for which the coefficients are saved (e.g., 'sync', 'noise').
            wavelet_coeffs (list): List of wavelet coefficients for each scale.
            scaling_coeffs (np.ndarray): Scaling coefficients.  
            frequency (str): Frequency of the map.
            realisation (int): realisation number for the map.
            lmax (int): Maximum multipole for the wavelet transform.
            lam (float): lambda factor (scaling) for the wavelet transform.
            wav_template (str): Template for the wavelet coefficient file path.
            scal_template (str): Template for the scaling coefficient file path.

        Returns:
            None
        """
        # Save scaling coefficients (kept separate; do NOT treat as "scale 0")
        np_scaling = np.array(scaling_coeffs)
        # If N_directions==1 the scaling may be (1, L, 2L-1) — squeeze to (L, 2L-1)
        if np_scaling.ndim == 3 and np_scaling.shape[0] == 1:
            np_scaling = np_scaling[0]
        np.save(
            scal_template.format(comp=comp, frequency=frequency, realisation=realisation, lmax=lmax, lam=lam),
            np_scaling,
        )
    
        # Save each **wavelet band** at each scale. (Disk scale 0 == first wavelet band.)
        for scale, wav in enumerate(wavelet_coeffs):
            np_wav = np.array(wav)
            # If N_directions==1 and wav is (1, L, 2L-1), squeeze to (L, 2L-1)
            if np_wav.ndim == 3 and np_wav.shape[0] == 1:
                np_wav = np_wav[0]
            np.save(
                wav_template.format(comp=comp, frequency=frequency, scale=scale, realisation=realisation, lmax=lmax, lam=lam),
                np_wav,
            )

    @staticmethod
    def load_wavelet_scaling_coeffs(frequency: str, num_wavelets: int, realisation: int, wav_template: str, scal_template: str):
        """
        Loads the wavelet and scaling coefficients from files.

        Parameters:
            frequency (str): Frequency of the map.
            num_wavelets (int): Number of wavelet coefficients to load.
            realisation (int): realisation number for the map.  
            wav_template (str): Template for the wavelet coefficient file path.
            scal_template (str): Template for the scaling coefficient file path.
        
        Returns:
            tuple: A tuple containing the wavelet coefficients and scaling coefficients.
        """
        wavelet_coeffs = [np.real(np.load(wav_template.format(frequency=frequency, scale=scale, realisation=realisation))) for scale in range(num_wavelets)]
        scaling_coeffs = np.real(np.load(scal_template.format(frequency=frequency, realisation=realisation)))
        return wavelet_coeffs, scaling_coeffs
    
    @staticmethod
    def visualise_mw_map(mw_map: np.ndarray, title: str = None, coord: list = ["G"], unit: str = r"K", directional: bool = False, method = "jax_cuda",):
        """
        Visualizes a MW pixel wavelet coefficient map using HEALPix mollview.

        Parameters:
            mw_map (numpy array): Array representing the wavelet coefficient map.
            title (str): Title for the visualization plot.  
            coord (list): List of coordinate systems to use for the visualization.
            directional (bool): If plotting wavelet transform maps, set to True (even if N_directions = 1). If plotting normal MW maps, set to False. 
            unit (str): Unit of the map data, default is Kelvin (K).  
        """
        if directional:
            nrows = 1
            ncols = mw_map.shape[0] # number of directions
            fig = plt.figure(figsize=(5*ncols, 5*nrows))
            
            lmax = mw_map.shape[1] - 1
            for i in range(ncols):
                hp_map = SamplingConverters.mw_map_2_hp_map(mw_map[i], lmax, method=method)
                panel = i + 1
                hp.mollview(
                    hp_map,
                    coord=coord,
                    title=title+f", dir {i+1}",
                    unit=unit,
                    fig = fig.number,
                    sub = (nrows, ncols, panel)
                    # min=min, max=max,  # Uncomment and adjust these as necessary for better visualization contrast
                )
                # plt.figure(dpi=1200)
        else:
            lmax = mw_map.shape[0] - 1
            hp_map = SamplingConverters.mw_map_2_hp_map(mw_map, lmax, method=method)
            hp.mollview(
                hp_map,
                coord=coord,
                title=title,
                unit=unit,
                # min=min, max=max,  # Uncomment and adjust these as necessary for better visualization contrast
            )                                           
        plt.savefig(f'{title}.png')
        plt.show()

    
    @staticmethod
    def visualise_axisym_wavelets(L: int, lam: float = 2.0):
        """
        Plots the wavelet filters for the given parameters.
        Only works for axisymmetric wavelets (N_directions = 1).

        Parameters:
            L (int): Maximum multipole moment for the wavelet transform; lmax+1
            lam (float): Wavelet parameter, default is 2.0. 
        """
        j_filter = filters.filters_directional_vectorised(L=L, N=1, lam=lam)[0]
        shape = j_filter.shape
        l_list = np.arange(L)
        middle_m = shape[2]//2 # m = 0 along which the axisymmetric wavelet is defined
        for i in range(shape[0]):
            plt.plot(l_list, np.real(j_filter[i][:,middle_m]), label = f"scale {i}")
            plt.xlabel("l", fontsize=16)
            plt.ylabel("Real part of wavelet filter", fontsize=16)
            plt.title(f"lambda = {lam}, axisym")
            plt.xscale('log')
            plt.legend()
            plt.grid(ls=':')
        plt.show()


class SamplingConverters():
    """Converters between Healpy and MW sampling"""
    
    @staticmethod
    def hp_alm_2_mw_alm(hp_alm: np.ndarray, lmax: int):
        """
        Converts spherical harmonics (alm) from healpy to a matrix representation for use in MW sampling.

        This function takes 1D Healpix spherical harmonics coefficients (alm) and converts them into a matrix form 
        that is in (MW sampling, McEwen & Wiaux) sampling. The matrix form is complex-valued and indexed by multipole 
        moment and azimuthal index.

        Parameters:
            hp_alm (numpy.ndarray): The input healpix spherical harmonics coefficients (alm).
            lmax (int): The maximum multipole moment to be represented in the output matrix.
        
        Note: # lmax = 4 | l = 0,1,2,3 , m = -3...0...(lmax-1 = 3)| number of m = 2(lmax-1)+1 = 2lmax-1
        MW sampling fills in positive and negative m, while healpy only stores m >= 0.

        Returns:
            MW_alm (numpy.ndarray): 2D array of shape (Lmax, 2*Lmax-1) MW spherical harmonics coefficients 
        """
        L = lmax + 1 # L as defined in MW sampling
        MW_alm = np.zeros((L, 2 * L - 1), dtype=np.complex128) # MW does not invoke reality theorem
        for l in range(L):
            for m in range(l + 1):
                index = hp.Alm.getidx(lmax, l, m)
                col = m + L - 1
                hp_point = hp_alm[index]
                MW_alm[l, col] = hp_point
                if m > 0: 
                    MW_alm[l, L-m-1] = (-1)**m * hp_point.conj() # fill m < 0 by symmetry
        return MW_alm
        
    
    @staticmethod
    def mw_alm_2_hp_alm(mw_alm: np.ndarray, lmax:int):
        """
        Converts spherical harmonics (alm) from MW sampling to healpy representation.

        This function takes a 2D alm array in MW form (MW Sampling, McEwen & Wiaux) and converts them 
        into a 1D array used in healpy sampling. The matrix form is complex-valued and indexed by multipole 
        moment and azimuthal index.

        Notea: MW sampling runs from 1,...,L while healpy runs from 0,...,L-1. Hence the lmax param from Healpy
        is L-1 in MW sampling.
        Healpy only stores m >= 0, while MW sampling fills in both positive and negative m.
        
        Parameters:
            MW_alm (numpy.ndarray): The input MW spherical harmonics coefficients in matrix form.
        
        Returns:
            hp_alm (numpy.ndarray): 1D array of healpy spherical harmonics coefficients
        """
        L = mw_alm.shape[0] 
        lmax = L-1 
        hp_alm = np.zeros(hp.Alm.getsize(lmax), np.complex128)
        for l in range(L):
            for m in range(l+1):
                col = lmax + m
                idx = hp.Alm.getidx(lmax, l, m)
                hp_alm[idx] = mw_alm[l, col]
        return hp_alm
    

    @staticmethod
    def hp_map_2_mw_map(hp_map: np.ndarray, lmax: int, method = "jax_cuda"):
        """
        Converts a Healpix map to a MW map by transforming the map to spherical harmonics and then converting the alm to MW sampling.

        Parameters:
            hp_map (numpy.ndarray): The input Healpix map.
            lmax (int): The maximum multipole moment for the spherical harmonics.
        
        Returns:
            mw_map (numpy.ndarray): The converted MW map in spherical harmonics representation.
        """
        L = lmax + 1
        hp_alm = hp.map2alm(hp_map, lmax=lmax)
        mw_alm = SamplingConverters.hp_alm_2_mw_alm(hp_alm, lmax)
        mw_map = s2fft.inverse(mw_alm, L=L, method=method, reality = True)
        return mw_map
    
    @staticmethod
    def mw_map_2_hp_map(mw_map: np.ndarray, lmax: int, method = "jax_cuda"):
        """
        Converts a MW map to a Healpix map by transforming the map to spherical harmonics and then converting the alm to Healpix sampling.

        Parameters:
            mw_map (numpy.ndarray): The input MW map in spherical harmonics representation.
            lmax (int): The maximum multipole moment for the spherical harmonics.
        
        Returns:
            hp_map (numpy.ndarray): The converted Healpix map.
        """
        L = lmax + 1 
        mw_alm = s2fft.forward(mw_map, L=L, method=method, reality = True)
        hp_alm = SamplingConverters.mw_alm_2_hp_alm(mw_alm, lmax)
        hp_map = hp.alm2map(hp_alm, nside=HPTools.get_nside_from_lmax(lmax))
        return hp_map
    
    def mw_map_2_mwss_map(mw_map, L: int): 
        """
        Soft wrapper to convert a MW map to a MWSS map.

        Parameters:
            mw_map (numpy.ndarray): The input MW map in spherical harmonics representation.
            L (int): The maximum multipole moment for the spherical harmonics.
        
        Returns:
            mwss_map (numpy.ndarray): The converted MWSS map.
        """
        return s2fft.utils.resampling_jax.mw_to_mwss(mw_map, L=L)

    def mwss_map_2_mw_map(mwss_map, L: int):
<<<<<<< HEAD
        """
        Convert a MWSS map to a MW map. No s2fft function exists for this,
        but the process is simply performing a harmonic transform.

        Parameters:
            mwss_map (numpy.ndarray): The input MWSS map in spherical harmonics representation.
            L (int): The maximum multipole moment for the spherical harmonics.

        Returns:
            mw_map (numpy.ndarray): The converted MW map.
        """
        mw_alm = s2fft.forward(mwss_map, L=L, sampling = "mwss", reality = True)
        return s2fft.inverse(mw_alm, L=L, sampling = "mw", reality = True)
=======
            """
            Convert a MWSS map to a MW map. No s2fft function exists for this,
            but the process is simply performing a harmonic transform.
    
            Parameters:
                mwss_map (numpy.ndarray): The input MWSS map in spherical harmonics representation.
                L (int): The maximum multipole moment for the spherical harmonics.
    
            Returns:
                mw_map (numpy.ndarray): The converted MW map.
            """
            mw_alm = s2fft.forward(mwss_map, L=L, sampling = "mwss", reality = True)
            return s2fft.inverse(mw_alm, L=L, sampling = "mw", reality = True)
>>>>>>> 5edb33d1
<|MERGE_RESOLUTION|>--- conflicted
+++ resolved
@@ -219,7 +219,6 @@
         Returns:
             jnp.ndarray: The reconstructed MW map from the wavelet coefficients.
         """
-<<<<<<< HEAD
         j_filter = filters.filters_directional_vectorised(L, N_directions, lam=lam)
         f_scal = wavelet_coeffs[0]  # Scaling coefficients are at the first index
         wavelet_coeffs = wavelet_coeffs[1:]  # Remove scaling coefficients from
@@ -233,19 +232,6 @@
             filters = j_filter,
             reality = False,
             N = N_directions
-=======
-        j_filter = filters.filters_directional_vectorised(L, N_directions, lam = lam)
-        f_scal = scaling_coeffs[0] if getattr(scaling_coeffs, "ndim", 0) == 3 else scaling_coeffs
-
-        mw_map = s2wav.synthesis(
-         wavelet_coeffs,
-         L       = L,
-         f_scal  = f_scal,
-         lam     = lam,
-         filters = j_filter,
-         reality = True,
-         N = N_directions
->>>>>>> 5edb33d1
         )
         return mw_map
 
@@ -492,7 +478,6 @@
         return s2fft.utils.resampling_jax.mw_to_mwss(mw_map, L=L)
 
     def mwss_map_2_mw_map(mwss_map, L: int):
-<<<<<<< HEAD
         """
         Convert a MWSS map to a MW map. No s2fft function exists for this,
         but the process is simply performing a harmonic transform.
@@ -505,19 +490,4 @@
             mw_map (numpy.ndarray): The converted MW map.
         """
         mw_alm = s2fft.forward(mwss_map, L=L, sampling = "mwss", reality = True)
-        return s2fft.inverse(mw_alm, L=L, sampling = "mw", reality = True)
-=======
-            """
-            Convert a MWSS map to a MW map. No s2fft function exists for this,
-            but the process is simply performing a harmonic transform.
-    
-            Parameters:
-                mwss_map (numpy.ndarray): The input MWSS map in spherical harmonics representation.
-                L (int): The maximum multipole moment for the spherical harmonics.
-    
-            Returns:
-                mw_map (numpy.ndarray): The converted MW map.
-            """
-            mw_alm = s2fft.forward(mwss_map, L=L, sampling = "mwss", reality = True)
-            return s2fft.inverse(mw_alm, L=L, sampling = "mw", reality = True)
->>>>>>> 5edb33d1
+        return s2fft.inverse(mw_alm, L=L, sampling = "mw", reality = True)